"""Defines Periodogram"""
from __future__ import division, print_function

import copy
import os
import logging
import warnings

import numpy as np
from matplotlib import pyplot as plt
import astropy
from astropy.table import Table
from astropy.io import fits
from astropy.stats import LombScargle
from scipy.ndimage.filters import gaussian_filter
from scipy import interpolate
<<<<<<< HEAD
=======


"""This module lets us attack a unit to a value or an array of values. This
allows us to keep track of what units our data are in, and easily switch
between different units. The cds module just contains some additional units not
in the standard units module, such as parts per million (ppm)."""
>>>>>>> c8c9bf23
from astropy import units as u
from astropy.units import cds

from . import PACKAGEDIR, MPLSTYLE

log = logging.getLogger(__name__)

__all__ = ['Periodogram']


class Periodogram(object):
    """The Periodogram class represents a power spectrum, with values of
    frequency on the x-axis (in any frequency units) and values of power on the
    y-axis (in units of ppm^2 / [frequency units]). When calculated using a
    Lomb Scargle periodogram, it has additional attributes used in the calculation,
    such as `nyquist` and `frequency_spacing`.

    Attributes
    ----------
    frequency : array-like
        List of frequencies with associated astropy unit.
    power : array-like
        The power-spectral-density of the Fourier timeseries, in units of
        ppm^2 / freq_unit, where freq_unit is the unit of the frequency
        attribute.
    nyquist : float
        The Nyquist frequency of the lightcurve. In units of freq_unit, where
        freq_unit is the unit of the frequency attribute.
    frequency_spacing : float
        The frequency spacing of the periodogram. In units of freq_unit, where
        freq_unit is the unit of the frequency attribute.
    targetid : str
        Identifier of the target.
    label : str
        Human-friendly object label, e.g. "KIC 123456789"
    meta : dict
        Free-form metadata associated with the Periodogram.
    """
    def __init__(self, frequency, power,
<<<<<<< HEAD
                nyquist=None, frequency_spacing=None, targetid=None, meta={}):
=======
                nyquist=None, frequency_spacing=None,
                label=None, targetid=None, meta={}):
>>>>>>> c8c9bf23
        self.frequency = frequency
        self.power = power
        self.nyquist = nyquist
        self.frequency_spacing = frequency_spacing
<<<<<<< HEAD
=======
        self.label = label
>>>>>>> c8c9bf23
        self.targetid = targetid
        self.meta = meta

    @property
    def period(self):
        """Returns list of periods (1 / frequency) with associated astropy unit
        """
        return (1./self.frequency)

    @property
    def max_power(self):
        """Returns the power of the highest peak in the periodogram."""
        return np.nanmax(self.power)

    @property
    def frequency_at_max_power(self):
        """Returns the frequency corresponding to the highest power in the
        periodogram"""
        return self.frequency[np.nanargmax(self.power)]
    @property
    def period_at_max_power(self):
        """Returns the period corresponding to the highest power in the
        periodogram."""
        return 1./self.frequency_at_max_power

    @staticmethod
    def from_lightcurve(lc, nterms=1, nyquist_factor=1, oversample_factor=1,
                        min_frequency=None, max_frequency=None,
                        min_period=None, max_period=None,
                        frequency=None, period=None,
                        freq_unit=1/u.day, **kwargs):
        """Creates a Periodogram object from a LightCurve instance using
        the Lomb-Scargle method.
        By default, the periodogram will be created for a regular grid of
        frequencies from one frequency separation to the Nyquist frequency,
        where the frequency separation is determined as 1 / the time baseline.

        The min frequency and/or max frequency (or max period and/or min period)
        can be passed to set custom limits for the frequency grid. Alternatively,
        the user can provide a custom regular grid using the `frequency`
        parameter or a custom regular grid of periods using the `period`
        parameter.

        The the spectrum can be oversampled by increasing the oversample_factor
        parameter. The parameter nterms controls how many Fourier terms are used
        in the model. Note that many terms could lead to spurious peaks. Setting
        the Nyquist_factor to be greater than 1 will sample the space beyond the
        Nyquist frequency, which may introduce aliasing.

        The unit parameter allows a request for alternative units in frequency
        space. By default frequency is in (1/day) and power in (ppm^2 * day).
        Asteroseismologists for example may want frequency in (microHz) and
        power in (ppm^2 / microHz), in which case they would pass
        `unit = u.microhertz` where `u` is `astropy.units`

        By default this method uses the LombScargle 'fast' method, which assumes
        a regular grid. If a regular grid of periods (i.e. an irregular grid of
        frequencies) it will use the 'slow' method. If nterms > 1 is passed, it
        will use the 'fastchi2' method for regular grids, and 'chi2' for
        irregular grids. The normalizatin of the Lomb Scargle periodogram is
        fixed to `psd`, and cannot be overridden.

        Caution: this method assumes that the LightCurve's time (lc.time)
        is given in units of days.

        Parameters
        ----------
        lc : LightCurve object
            The LightCurve from which to compute the Periodogram.
        nterms : int
            Default 1. Number of terms to use in the Fourier fit.
        nyquist_factor : int
            Default 1. The multiple of the average Nyquist frequency. Is
            overriden by maximum_frequency (or minimum period).
        oversample_factor : int
            The frequency spacing, determined by the time baseline of the
            lightcurve, is divided by this factor, oversampling the frequency
            space. This parameter is identical to the samples_per_peak parameter
            in astropy.LombScargle()
        min_frequency : float
            If specified, use this minimum frequency rather than one over the
            time baseline.
        max_frequency : float
            If specified, use this maximum frequency rather than nyquist_factor
            times the nyquist frequency.
        min_period : float
            If specified, use 1./minium_period as the maximum frequency rather
            than nyquist_factor times the nyquist frequency.
        max_period : float
            If specified, use 1./maximum_period as the minimum frequency rather
            than one over the time baseline.
        frequency :  array-like
            The regular grid of frequencies to use. If given a unit, it is
            converted to units of freq_unit. If not, it is assumed to be in
            units of freq_unit. This over rides any set frequency limits.
        period : array-like
            The regular grid of periods to use (as 1/period). If given a unit,
            it is converted to units of freq_unit. If not, it is assumed to be
            in units of 1/freq_unit. This overrides any set period limits.
        freq_unit : `astropy.units.core.CompositeUnit`
            Default: 1/u.day. The desired frequency units for the Lomb Scargle
            periodogram. This implies that 1/freq_unit is the units for period.
        kwargs : dict
            Keyword arguments passed to `astropy.stats.LombScargle()`

        Returns
        -------
        Periodogram : `Periodogram` object
            Returns a Periodogram object extracted from the lightcurve.
        """
<<<<<<< HEAD
        # Check if any values of period have been passed and set format accordingly
=======
        #Makes sure the lightcurve object is normalised
        lc = lc.normalize()

        #Check if any values of period have been passed and set format accordingly
>>>>>>> c8c9bf23
        if not all(b is None for b in [period, min_period, max_period]):
            format = 'period'
        else:
            format = 'frequency'

        # If period and frequency keywords have both been set, throw an error
        if (not all(b is None for b in [period, min_period, max_period])) &\
            (not all(b is None for b in [frequency, min_frequency, max_frequency])):
            raise ValueError('You have input keyword arguments for both frequency and period.'
                             'Please only use one.')

        if (~np.isfinite(lc.flux)).any():
            raise ValueError('Lightcurve contains NaN values. Use lc.remove_nans()'
                             ' to remove NaN values from a LightCurve.')

        # Hard coding that time is in days.
        time = lc.time.copy() * u.day

        #Calculate Nyquist Frequency and frequency bin eidth in terms of days
        nyquist = 0.5 * (1./(np.median(np.diff(time))))
        fs = (1./(time[-1] - time[0])) / oversample_factor

        #Convert these values to requested frequency unit
        nyquist = nyquist.to(freq_unit)
        fs = fs.to(freq_unit)

        # Warn if there is confusing input
        if (frequency is not None) & (any([a is not None for a in [min_frequency, max_frequency]])):
            log.warning('You have passed a grid of frequencies, which overrides any period/frequency limit kwargs.')
        if (period is not None) & (any([a is not None for a in [min_period, max_period]])):
            log.warning('You have passed a grid of periods, which overrides any period/frequency limit kwargs.')



        # Tidy up the period stuff...
        if max_period is not None:
            # min_frequency MUST be none by this point.
            min_frequency = 1./max_period
        if min_period is not None:
            # max_frequency MUST be none by this point.
            max_frequency = 1./min_period
#        # If the user specified a period, copy it into the frequency.
        if (period is not None):
            frequency = 1./period


        # Do unit conversions if user input min/max frequency or period
        if frequency is None:
            if min_frequency is not None:
                min_frequency = u.Quantity(min_frequency, freq_unit)
            if max_frequency is not None:
                max_frequency = u.Quantity(max_frequency, freq_unit)
            if (min_frequency is not None) & (max_frequency is not None):
                if (max_frequency <= min_frequency):
                    if format == 'frequency':
                        raise ValueError('User input max frequency is smaller than or equal to min frequency.')
                    if format == 'period':
                        raise ValueError('User input max period is smaller than or equal to min period.')
            #If nothing has been passed in, set them to the defaults
            if min_frequency is None:
                min_frequency = fs
            if max_frequency is None:
                max_frequency = nyquist * nyquist_factor

            #Create frequency grid evenly spaced in frequency
            frequency = np.arange(min_frequency.value, max_frequency.value, fs.to(freq_unit).value)

        #Convert to desired units
        frequency = u.Quantity(frequency, freq_unit)

        if nterms > 1:
            log.warning('Nterms has been set larger than 1. Method has been set to `fastchi2`')
            method = 'fastchi2'
            if period is not None:
                method = 'chi2'
                log.warning('You have passed an eventy-spaced grid of periods. These are not evenly spaced in frequency space.\n Method has been set to "chi2" to allow for this.')
        else:
            method='fast'
            if period is not None:
                method = 'slow'
                log.warning('You have passed an evenly-spaced grid of periods. These are not evenly spaced in frequency space.\n Method has been set to "slow" to allow for this.')


        LS = LombScargle(time, lc.flux * 1e6,
                            nterms=nterms, normalization='psd', **kwargs)
        power = LS.power(frequency, method=method)

        #Normalise the according to Parseval's theorem
        norm = np.std(lc.flux * 1e6)**2 / np.sum(power)
        power *= norm

        power = power * (cds.ppm**2)

        #Rescale power to units of ppm^2 / [frequency unit]
        power = power / fs


        ### Periodogram needs properties
        return Periodogram(frequency=frequency, power=power,
<<<<<<< HEAD
                            nyquist=nyquist, frequency_spacing=fs, targetid=lc.targetid)
=======
                            nyquist=nyquist, frequency_spacing=fs,
                            targetid=lc.targetid, label=lc.label)
>>>>>>> c8c9bf23

    def bin(self, binsize=10, method='mean'):
        """Smooths the powerspectrum using a moving median filter.

        Parameters
        ----------
        binsize : int
            Default 10. The factor by which to bin the power spectrum, in the
            sense that the power spectrum will be smoothed by taking the mean
            in bins of size N / binsize, where N is the length of the
            original periodogram.
        method : str
            Method to use for binning. Default is mean.

        Returns
        -------
        smooth_periodogram : a `Periodogram` object
            Returns a `Periodogram` object which has been smoothed in bins of
            width `binsize`.
        """
        if binsize < 1:
            raise ValueError('The smooth factor must be greater than 1.')

        #Calculating the length of the smoothed array
        m = int(len(self.power) / binsize)
        if method == 'mean':
            smooth_freq = self.frequency[:m*binsize].reshape((m, binsize)).mean(1)
            smooth_power = self.power[:m*binsize].reshape((m, binsize)).mean(1)
        elif method == 'median':
            smooth_freq = np.nanmedian(self.frequency[:m*binsize].reshape((m, binsize)), axis=1)
            smooth_power = np.nanmedian(self.power[:m*binsize].reshape((m, binsize)), axis=1)
        else:
            raise ValueError('No such method as `{}`'.format(method))

        smooth_pg = copy.deepcopy(self)
        smooth_pg.frequency = smooth_freq
        smooth_pg.power = smooth_power
        return smooth_pg

    def plot(self, scale='linear', ax=None, xlabel=None, ylabel=None, title='',
                 style='lightkurve',format='frequency', **kwargs):

        """Plots the periodogram.

        Parameters
        ----------
        scale: str
            Set x,y axis to be "linear" or "log". Default is linear.
        ax : matplotlib.axes._subplots.AxesSubplot
            A matplotlib axes object to plot into. If no axes is provided,
            a new one will be generated.
        xlabel : str
            Plot x axis label
        ylabel : str
            Plot y axis label
        title : str
            Plot set_title
        style : str
            Path or URL to a matplotlib style file, or name of one of
            matplotlib's built-in stylesheets (e.g. 'ggplot').
            Lightkurve's custom stylesheet is used by default.
        format : str
            {'frequency', 'period'}. Default 'frequency'. If 'frequency', x-axis
            units will be frequency. If 'period', the x-axis units will be
            period and 'log' scale.
        kwargs : dict
            Dictionary of arguments to be passed to `matplotlib.pyplot.plot`.

        Returns
        -------
        ax : matplotlib.axes._subplots.AxesSubplot
            The matplotlib axes object.
        """
        if style is None or style == 'lightkurve':
            style = MPLSTYLE
        if ylabel is None:
            try:
                ylabel = "Power Spectral Density [{}]".format(self.power.unit.to_string('latex'))
            except AttributeError:
                pass

        # This will need to be fixed with housekeeping. Self.label currently doesnt exist.
        if ('label' not in kwargs):
            try:
<<<<<<< HEAD
                kwargs['label'] = self.targetid
=======
                kwargs['label'] = self.label
>>>>>>> c8c9bf23
            except AttributeError:
                kwargs['label'] = None

        with plt.style.context(style):
            if ax is None:
                fig, ax = plt.subplots()

            # Plot frequency and power
            if format == 'frequency':
                ax.plot(self.frequency, self.power, **kwargs)
                if xlabel is None:
                    try:
                        xlabel = "Frequency [{}]".format(self.frequency.unit.to_string('latex'))
                    except AttributeError:
                        pass
            if format == 'period':
                ax.plot(self.period, self.power, **kwargs)
                if xlabel is None:
                    try:
                        xlabel = "Period [{}]".format((1./self.frequency).unit.to_string('latex'))
                    except AttributeError:
                        pass

            ax.set_xlabel(xlabel)
            ax.set_ylabel(ylabel)
            #Show the legend if labels were set
            legend_labels = ax.get_legend_handles_labels()
            if (np.sum([len(a) for a in legend_labels]) != 0):
                ax.legend()
            ax.set_yscale(scale)
            ax.set_xscale(scale)
            ax.set_title(title)
        return ax

    def _estimate_background(self, log_width=0.01):
        """Estimates background noise of the power spectrum, via moving filter
        in log10 space. The filter defines a bin centered at a value x0 with a
        spread of log_width either side. The median of the power in this bin
        will be added to all indices within the bin in an empty array, `bkg`.
        The bin then moves along in a step of x0 + 0.5 * log_width. This means
        that each index will contain the sum of multiple medians of bins that
        index is included in. To normalize this, we divide the background value
        in each index by the number of median values that were added to that
        index.

        Parameters
        ----------
        log_width : float
            Default 0.01. The width of the filter in log10 space.

        Returns
        -------
        bkg : array-like
            An estimate of the noise background of the power spectrum. Has the
            same units as the `power` attribute.
        """
        if isinstance(self.frequency, astropy.units.quantity.Quantity):
            f = self.frequency.value
        else:
            f = self.frequency
        if isinstance(self.power, astropy.units.quantity.Quantity):
            p = self.power.value
        else:
            p = self.power

        count = np.zeros(len(f), dtype=int)
        bkg = np.zeros_like(f)
        x0 = np.log10(f[0])
        while x0 < np.log10(f[-1]):
            m = np.abs(np.log10(f) - x0) < log_width
            if len(bkg[m] > 0):
                bkg[m] += np.nanmedian(p[m])
                count[m] += 1
            x0 += 0.5 * log_width
        return bkg / count

    def flatten(self, log_width=0.01):
        """Calculates the Signal-To-Noise spectrum of the power spectrum by
        dividing the power through by a background estimated using a moving
        filter in log10 space.

        Parameters
        ----------
        log_width : float
            Default 0.01. The width of the filter in log10 space. Kwarg for the
            Periodogram.estimate_background() function.

        Returns
        -------
        snr_spectrum: a `Periodogram` object
            Returns a periodogram object where the power is an estimate of the
            signal-to-noise of the spectrum, assuming a simple estimate of the
            noise background using a moving filter in log10 space.
        """
<<<<<<< HEAD
        snr_pg = self / self._estimate_background(log_width=log_width)
        return SNR_Periodogram(snr_pg.frequency, snr_pg.power, nyquist = self.nyquist,
                                frequency_spacing = self.frequency_spacing, targetid=self.targetid,
=======
        snr_pg = self / self.estimate_background(log_width=log_width)
        return SNR_Periodogram(snr_pg.frequency, snr_pg.power,
                                nyquist = self.nyquist,
                                frequency_spacing = self.frequency_spacing,
>>>>>>> c8c9bf23
                                meta = self.meta)

    def to_table(self):
        """Export the Periodogram as an AstroPy Table.
        Returns
        -------
        table : `astropy.table.Table` object
            An AstroPy Table with columns 'frequency', 'period', and 'power'.
        """
        return Table(data=(self.frequency, self.period, self.power),
                     names=('frequency', 'period', 'power'),
                     meta=self.meta)

    def to_pandas(self, columns=['frequency', 'power']):
        """Export the Periodogram as a Pandas DataFrame.
        Parameters
        ----------
        columns : list of str
            List of columns to include in the DataFrame.  The names must match
            attributes of the `Periodogram` object (i.e. `frequency`, `power`)
        Returns
        -------
        dataframe : `pandas.DataFrame` object
            A dataframe indexed by `frequency` and containing the columns `power`
            and `period`.
        """
        try:
            import pandas as pd
        # lightkurve does not require pandas, so check for import success.
        except ImportError:
            raise ImportError("You need to install pandas to use the "
                              "LightCurve.to_pandas() method.")
        data = {}
        for col in columns:
            if hasattr(self, col):
                if isinstance(vars(self)[col], astropy.units.quantity.Quantity):
                    data[col] = vars(self)[col].value
                else:
                    data[col] = vars(self)[col].value
        df = pd.DataFrame(data=data, index=self.frequency, columns=columns)
        df.index.name = 'frequency'
        return df

    def to_csv(self, path_or_buf, **kwargs):
        """Writes the Periodogram to a csv file.
        Parameters
        ----------
        path_or_buf : string or file handle, default None
            File path or object, if None is provided the result is returned as
            a string.
        **kwargs : dict
            Dictionary of arguments to be passed to `pandas.DataFrame.to_csv()`.
        Returns
        -------
        csv : str or None
            Returns a csv-formatted string if `path_or_buf=None`,
            returns None otherwise.
        """
        return self.to_pandas().to_csv(path_or_buf=path_or_buf, **kwargs)

    def __repr__(self):
        return('Periodogram(ID: {})'.format(self.targetid))

    def __getitem__(self, key):
        copy_self = copy.copy(self)
        copy_self.frequency = self.frequency[key]
        copy_self.power = self.power[key]
        return copy_self

    def __add__(self, other):
        copy_self = copy.copy(self)
        copy_self.power = copy_self.power + other
        return copy_self

    def __radd__(self, other):
        return self.__add__(other)

    def __sub__(self, other):
        return self.__add__(-other)

    def __rsub__(self, other):
        copy_self = copy.copy(self)
        copy_self.power = other - copy_self.power
        return copy_self

    def __mul__(self, other):
        copy_self = copy.copy(self)
        copy_self.power = other * copy_self.power
        return copy_self

    def __rmul__(self, other):
        return self.__mul__(other)

    def __truediv__(self, other):
        return self.__mul__(1./other)

    def __rtruediv__(self, other):
        copy_self = copy.copy(self)
        copy_self.power = other / copy_self.power
        return copy_self

    def __div__(self, other):
        return self.__truediv__(other)

    def __rdiv__(self, other):
        return self.__rtruediv__(other)

    def properties(self):
        '''Print out a description of each of the non-callable attributes of a
        Periodogram object, as well as those of the LightCurve object it was
        made with.
        Prints in order of type (ints, strings, lists, arrays and others)
        Prints in alphabetical order.'''
        attrs = {}
        for attr in dir(self):
            if not attr.startswith('_'):
                res = getattr(self, attr)
                if callable(res):
                    continue

                if isinstance(res, astropy.units.quantity.Quantity):
                    unit = res.unit
                    res = res.value
                    attrs[attr] = {'res': res}
                    attrs[attr]['unit'] = unit.to_string()
                else:
                    attrs[attr] = {'res': res}
                    attrs[attr]['unit'] = ''

                if attr == 'hdu':
                    attrs[attr] = {'res': res, 'type': 'list'}
                    for idx, r in enumerate(res):
                        if idx == 0:
                            attrs[attr]['print'] = '{}'.format(r.header['EXTNAME'])
                        else:
                            attrs[attr]['print'] = '{}, {}'.format(
                                attrs[attr]['print'], '{}'.format(r.header['EXTNAME']))
                    continue

                if isinstance(res, int):
                    attrs[attr]['print'] = '{}'.format(res)
                    attrs[attr]['type'] = 'int'
                elif isinstance(res, float):
                    attrs[attr]['print'] = '{}'.format(np.round(res, 4))
                    attrs[attr]['type'] = 'float'
                elif isinstance(res, np.ndarray):
                    attrs[attr]['print'] = 'array {}'.format(res.shape)
                    attrs[attr]['type'] = 'array'
                elif isinstance(res, list):
                    attrs[attr]['print'] = 'list length {}'.format(len(res))
                    attrs[attr]['type'] = 'list'
                elif isinstance(res, str):
                    if res == '':
                        attrs[attr]['print'] = '{}'.format('None')
                    else:
                        attrs[attr]['print'] = '{}'.format(res)
                    attrs[attr]['type'] = 'str'
                elif attr == 'wcs':
                    attrs[attr]['print'] = 'astropy.wcs.wcs.WCS'.format(attr)
                    attrs[attr]['type'] = 'other'
                else:
                    attrs[attr]['print'] = '{}'.format(type(res))
                    attrs[attr]['type'] = 'other'

        output = Table(names=['Attribute', 'Description', 'Units'], dtype=[object, object, object])
        idx = 0
        types = ['int', 'str', 'float', 'list', 'array', 'other']
        for typ in types:
            for attr, dic in attrs.items():
                if dic['type'] == typ:
                    output.add_row([attr, dic['print'], dic['unit']])
                    idx += 1
        print('lightkurve.Periodogram properties:')
        output.pprint(max_lines=-1, max_width=-1)

<<<<<<< HEAD
=======
    ############################## NOT IMPLEMENTED #############################
    def fit_background(self, numax):
        """
        Function to make a simple fit of power laws to the powerspectrum
        background, and returns the best fit coefficients.
        """
        raise NotImplementedError('This is semi-advanced asteroseismology, but doing this quickly may be valuable to people as a learning tool. Will enquire')

    ############################## WIP, UNTOUCHED ##############################
    ## Lets start with periodogram only, before moving on to the seismo stuff
    ## All the seismo steps will have to be verified one by one
    def estimate_numax(self):
        """Estimates the nu max value based on the periodogram

        find_numax() method first estimates the background trend
        and then smoothes the power spectrum using a gaussian filter.
        Peaks are then determined in the smoothed power spectrum.

        Returns:
        --------
        nu_max : float
            The nu max of self.powers. Nu max is in microhertz
        """

        bkg = self.estimate_background(self.frequency.value, self.powers.value)
        df = self.frequency[1].value - self.frequency[0].value
        smoothed_ps = gaussian_filter(self.powers.value / bkg, 10 / df)
        peak_freqs = self.frequency[self.find_peaks(smoothed_ps)].value
        nu_max = peak_freqs[peak_freqs > 5][0]
        return nu_max

    def estimate_delta_nu(self, numax=None):
        """Estimates delta nu value, or large frequency spacing

        Estimates the delta nu value centered around the numax value given. The autocorrelation
        function will find the distancing between consecutive modesself.

        Parameters
        ----------
        numax : float
            The Nu max value to center our autocorrelation function

        Returns
        -------
        delta_nu : float
            So-called large frequency spacing
        """
        def next_pow_two(n):
            i = 1
            while i < n:
                i = i << 1
            return i

        def acor_function(x):
            x = np.atleast_1d(x)
            n = next_pow_two(len(x))
            f = np.fft.fft(x - np.nanmean(x), n=2*n)
            acf = np.fft.ifft(f * np.conjugate(f))[:len(x)].real
            acf /= acf[0]
            return acf

        # And the autocorrelation function of a lightly smoothed power spectrum
        bkg = self.estimate_background(self.frequency.value, self.powers.value)
        df = self.frequency[1].value - self.frequency[0].value
        acor = acor_function(gaussian_filter(self.powers.value / bkg, 0.5 / df))
        lags = df*np.arange(len(acor))
        acor = acor[lags < 30]
        lags = lags[lags < 30]

        if numax is None:
            raise ValueError("Must provide a nu max value")
        # Expected delta_nu: Stello et al (2009)
        dnu_expected = 0.263 * numax ** 0.772
        peak_lags = lags[self.find_peaks(acor)]
        delta_nu = peak_lags[np.argmin(np.abs(peak_lags - dnu_expected))]
        return delta_nu

    def find_peaks(self, z):
        """ Finds peak index in an array """
        peak_inds = (z[1:-1] > z[:-2]) * (z[1:-1] > z[2:])
        peak_inds = np.arange(1, len(z)-1)[peak_inds]
        peak_inds = peak_inds[np.argsort(z[peak_inds])][::-1]
        return peak_inds

    def estimate_stellar_parameters(self, nu_max, delta_nu, temp=None):
        """ Estimates stellar parameters.

        Estimates mass, radius, and mean density based on nu max, delta nu, and effective
        temperature values.

        Parameters
        ----------
        nu_max : float
            The nu max of self.powers. Nu max is in microhertz.
        delta_nu : float
            Large frequency spacing in microhertz.
        temp : float
            Effective temperature in Kelvin.

        Returns
        -------
        m : float
            The estimated mass of the target. Mass is in solar units.
        r : float
            The estimated radius of the target. Radius is in solar units.
        rho : float
            The estimated mean density of the target. Rho is in solar units.
        """
        return stellar_params(nu_max, delta_nu, temp)

>>>>>>> c8c9bf23

class SNR_Periodogram(Periodogram):
    """Defines a periodogram with different plotting defaults"""
    def __init__(self, *args, **kwargs):
        super(SNR_Periodogram, self).__init__(*args, **kwargs)

    def plot(self, **kwargs):
        """Plot the SNR spectrum using matplotlib's `plot` method.
        See `Periodogram.plot` for details on the accepted arguments.

        Parameters
        ----------
        kwargs : dict
            Dictionary of arguments ot be passed to `Periodogram.plot`.

        Returns
        -------
        ax : matplotlib.axes._subplots.AxesSubplot
            The matplotlib axes object.
        """
        ax = super(SNR_Periodogram, self).plot(**kwargs)
        if 'ylabel' not in kwargs:
            ax.set_ylabel("Signal to Noise Ratio (SNR)")
<<<<<<< HEAD
        return ax
=======
        return ax

def standardize_units(numax, deltanu, temp):
    """Nondimensionalization units to solar units.

    Parameters
    ----------
    numax : float
        Nu max value in microhertz.
    deltanu : float
        Large frequency separation in microhertz.
    temp : float
        Effective temperature in Kelvin.

    Returns
    -------
    v_max : float
        Nu max value in solar units.
    delta_nu : float
        Delta nu value in solar units.
    temp_eff : float
        Effective temperature in solar units.
    """
    if numax is None:
        raise ValueError("No nu max value provided")
    if deltanu is None:
        raise ValueError("No delta nu value provided")
    if temp is None:
        raise ValueError("An assumed temperature must be given")

    #Standardize nu max, delta nu, and effective temperature
    v_max = numax / numax_s
    delta_nu = deltanu / deltanu_s
    temp_eff = temp / teff_s

    return v_max, delta_nu, temp_eff

def estimate_radius(numax, deltanu, temp_eff=None, scaling_relation=1):
    """Estimates radius from nu max, delta nu, and effective temperature.

    Uses scaling relations from Belkacem et al. 2011.

    Parameters
    ----------
    numax : float
        Nu max value in microhertz.
    deltanu : float
        Large frequency separation in microhertz.
    temp : float
        Effective temperature in Kelvin.

    Returns
    -------
    radius : float
        Radius of the target in solar units.
    """
    v_max, delta_nu, temp_eff = standardize_units(numax, deltanu, temp_eff)
    # Scaling relation from Belkacem et al. 2011
    radius = scaling_relation * v_max * (delta_nu ** -2) * (temp_eff ** .5)
    return radius

def estimate_mass(numax, deltanu, temp_eff=None, scaling_relation=1):
    """Estimates mass from nu max, delta nu, and effective temperature.

    Uses scaling relations from Kjeldsen & Bedding 1995.

    Parameters
    ----------
    numax : float
        Nu max value in microhertz.
    deltanu : float
        Large frequency separation in microhertz.
    temp : float
        Effective temperature in Kelvin.

    Returns
    -------
    mass : float
        mass of the target in solar units.
    """
    v_max, delta_nu, temp_eff = standardize_units(numax, deltanu, temp_eff)
    #Scaling relation from Kjeldsen & Bedding 1995
    mass = scaling_relation * (v_max ** 3) * (delta_nu ** -4) * (temp_eff ** 1.5)
    return mass

def estimate_mean_density(mass, radius):
    """Estimates stellar mean density from the mass and radius.

    Uses scaling relations from Ulrich 1986.

    Parameters
    ----------
    mass : float
        Mass in solar units.
    radius : float
        Radius in solar units.

    Returns
    -------
    rho : float
        Stellar mean density in solar units.
    """
    #Scaling relation from Ulrich 1986
    rho = (3.0/(4*np.pi) * (mass / (radius ** 3))) ** .5
    return np.square(rho)

def stellar_params(numax, deltanu, temp):
    """Returns radius, mass, and mean density from nu max, delta nu, and effective temperature.

    This is a convenience function that allows users to retrieve all stellar parameters
    with a single function call.

    Parameters
    ----------
    numax : float
        Nu max value in microhertz.
    deltanu : float
        Large frequency separation in microhertz.
    temp : float
        Effective temperature in Kelvin.

    Returns
    -------
    m : float
        Mass of the target in solar units.
    r : float
        Radius of the target in solar units.
    rho : float
        Mean stellar density of the target in solar units.
    """
    r = estimate_radius(numax, deltanu, temp)
    m = estimate_mass(numax, deltanu, temp)
    rho = estimate_mean_density(m, r)
    return m, r, rho
>>>>>>> c8c9bf23
<|MERGE_RESOLUTION|>--- conflicted
+++ resolved
@@ -14,15 +14,12 @@
 from astropy.stats import LombScargle
 from scipy.ndimage.filters import gaussian_filter
 from scipy import interpolate
-<<<<<<< HEAD
-=======
 
 
 """This module lets us attack a unit to a value or an array of values. This
 allows us to keep track of what units our data are in, and easily switch
 between different units. The cds module just contains some additional units not
 in the standard units module, such as parts per million (ppm)."""
->>>>>>> c8c9bf23
 from astropy import units as u
 from astropy.units import cds
 
@@ -62,20 +59,13 @@
         Free-form metadata associated with the Periodogram.
     """
     def __init__(self, frequency, power,
-<<<<<<< HEAD
-                nyquist=None, frequency_spacing=None, targetid=None, meta={}):
-=======
                 nyquist=None, frequency_spacing=None,
                 label=None, targetid=None, meta={}):
->>>>>>> c8c9bf23
         self.frequency = frequency
         self.power = power
         self.nyquist = nyquist
         self.frequency_spacing = frequency_spacing
-<<<<<<< HEAD
-=======
         self.label = label
->>>>>>> c8c9bf23
         self.targetid = targetid
         self.meta = meta
 
@@ -186,14 +176,10 @@
         Periodogram : `Periodogram` object
             Returns a Periodogram object extracted from the lightcurve.
         """
-<<<<<<< HEAD
-        # Check if any values of period have been passed and set format accordingly
-=======
         #Makes sure the lightcurve object is normalised
         lc = lc.normalize()
 
         #Check if any values of period have been passed and set format accordingly
->>>>>>> c8c9bf23
         if not all(b is None for b in [period, min_period, max_period]):
             format = 'period'
         else:
@@ -293,12 +279,8 @@
 
         ### Periodogram needs properties
         return Periodogram(frequency=frequency, power=power,
-<<<<<<< HEAD
-                            nyquist=nyquist, frequency_spacing=fs, targetid=lc.targetid)
-=======
                             nyquist=nyquist, frequency_spacing=fs,
                             targetid=lc.targetid, label=lc.label)
->>>>>>> c8c9bf23
 
     def bin(self, binsize=10, method='mean'):
         """Smooths the powerspectrum using a moving median filter.
@@ -383,11 +365,7 @@
         # This will need to be fixed with housekeeping. Self.label currently doesnt exist.
         if ('label' not in kwargs):
             try:
-<<<<<<< HEAD
-                kwargs['label'] = self.targetid
-=======
                 kwargs['label'] = self.label
->>>>>>> c8c9bf23
             except AttributeError:
                 kwargs['label'] = None
 
@@ -482,16 +460,10 @@
             signal-to-noise of the spectrum, assuming a simple estimate of the
             noise background using a moving filter in log10 space.
         """
-<<<<<<< HEAD
         snr_pg = self / self._estimate_background(log_width=log_width)
         return SNR_Periodogram(snr_pg.frequency, snr_pg.power, nyquist = self.nyquist,
                                 frequency_spacing = self.frequency_spacing, targetid=self.targetid,
-=======
-        snr_pg = self / self.estimate_background(log_width=log_width)
-        return SNR_Periodogram(snr_pg.frequency, snr_pg.power,
-                                nyquist = self.nyquist,
-                                frequency_spacing = self.frequency_spacing,
->>>>>>> c8c9bf23
+                                label=self.label,
                                 meta = self.meta)
 
     def to_table(self):
@@ -667,119 +639,6 @@
         print('lightkurve.Periodogram properties:')
         output.pprint(max_lines=-1, max_width=-1)
 
-<<<<<<< HEAD
-=======
-    ############################## NOT IMPLEMENTED #############################
-    def fit_background(self, numax):
-        """
-        Function to make a simple fit of power laws to the powerspectrum
-        background, and returns the best fit coefficients.
-        """
-        raise NotImplementedError('This is semi-advanced asteroseismology, but doing this quickly may be valuable to people as a learning tool. Will enquire')
-
-    ############################## WIP, UNTOUCHED ##############################
-    ## Lets start with periodogram only, before moving on to the seismo stuff
-    ## All the seismo steps will have to be verified one by one
-    def estimate_numax(self):
-        """Estimates the nu max value based on the periodogram
-
-        find_numax() method first estimates the background trend
-        and then smoothes the power spectrum using a gaussian filter.
-        Peaks are then determined in the smoothed power spectrum.
-
-        Returns:
-        --------
-        nu_max : float
-            The nu max of self.powers. Nu max is in microhertz
-        """
-
-        bkg = self.estimate_background(self.frequency.value, self.powers.value)
-        df = self.frequency[1].value - self.frequency[0].value
-        smoothed_ps = gaussian_filter(self.powers.value / bkg, 10 / df)
-        peak_freqs = self.frequency[self.find_peaks(smoothed_ps)].value
-        nu_max = peak_freqs[peak_freqs > 5][0]
-        return nu_max
-
-    def estimate_delta_nu(self, numax=None):
-        """Estimates delta nu value, or large frequency spacing
-
-        Estimates the delta nu value centered around the numax value given. The autocorrelation
-        function will find the distancing between consecutive modesself.
-
-        Parameters
-        ----------
-        numax : float
-            The Nu max value to center our autocorrelation function
-
-        Returns
-        -------
-        delta_nu : float
-            So-called large frequency spacing
-        """
-        def next_pow_two(n):
-            i = 1
-            while i < n:
-                i = i << 1
-            return i
-
-        def acor_function(x):
-            x = np.atleast_1d(x)
-            n = next_pow_two(len(x))
-            f = np.fft.fft(x - np.nanmean(x), n=2*n)
-            acf = np.fft.ifft(f * np.conjugate(f))[:len(x)].real
-            acf /= acf[0]
-            return acf
-
-        # And the autocorrelation function of a lightly smoothed power spectrum
-        bkg = self.estimate_background(self.frequency.value, self.powers.value)
-        df = self.frequency[1].value - self.frequency[0].value
-        acor = acor_function(gaussian_filter(self.powers.value / bkg, 0.5 / df))
-        lags = df*np.arange(len(acor))
-        acor = acor[lags < 30]
-        lags = lags[lags < 30]
-
-        if numax is None:
-            raise ValueError("Must provide a nu max value")
-        # Expected delta_nu: Stello et al (2009)
-        dnu_expected = 0.263 * numax ** 0.772
-        peak_lags = lags[self.find_peaks(acor)]
-        delta_nu = peak_lags[np.argmin(np.abs(peak_lags - dnu_expected))]
-        return delta_nu
-
-    def find_peaks(self, z):
-        """ Finds peak index in an array """
-        peak_inds = (z[1:-1] > z[:-2]) * (z[1:-1] > z[2:])
-        peak_inds = np.arange(1, len(z)-1)[peak_inds]
-        peak_inds = peak_inds[np.argsort(z[peak_inds])][::-1]
-        return peak_inds
-
-    def estimate_stellar_parameters(self, nu_max, delta_nu, temp=None):
-        """ Estimates stellar parameters.
-
-        Estimates mass, radius, and mean density based on nu max, delta nu, and effective
-        temperature values.
-
-        Parameters
-        ----------
-        nu_max : float
-            The nu max of self.powers. Nu max is in microhertz.
-        delta_nu : float
-            Large frequency spacing in microhertz.
-        temp : float
-            Effective temperature in Kelvin.
-
-        Returns
-        -------
-        m : float
-            The estimated mass of the target. Mass is in solar units.
-        r : float
-            The estimated radius of the target. Radius is in solar units.
-        rho : float
-            The estimated mean density of the target. Rho is in solar units.
-        """
-        return stellar_params(nu_max, delta_nu, temp)
-
->>>>>>> c8c9bf23
 
 class SNR_Periodogram(Periodogram):
     """Defines a periodogram with different plotting defaults"""
@@ -803,141 +662,4 @@
         ax = super(SNR_Periodogram, self).plot(**kwargs)
         if 'ylabel' not in kwargs:
             ax.set_ylabel("Signal to Noise Ratio (SNR)")
-<<<<<<< HEAD
-        return ax
-=======
-        return ax
-
-def standardize_units(numax, deltanu, temp):
-    """Nondimensionalization units to solar units.
-
-    Parameters
-    ----------
-    numax : float
-        Nu max value in microhertz.
-    deltanu : float
-        Large frequency separation in microhertz.
-    temp : float
-        Effective temperature in Kelvin.
-
-    Returns
-    -------
-    v_max : float
-        Nu max value in solar units.
-    delta_nu : float
-        Delta nu value in solar units.
-    temp_eff : float
-        Effective temperature in solar units.
-    """
-    if numax is None:
-        raise ValueError("No nu max value provided")
-    if deltanu is None:
-        raise ValueError("No delta nu value provided")
-    if temp is None:
-        raise ValueError("An assumed temperature must be given")
-
-    #Standardize nu max, delta nu, and effective temperature
-    v_max = numax / numax_s
-    delta_nu = deltanu / deltanu_s
-    temp_eff = temp / teff_s
-
-    return v_max, delta_nu, temp_eff
-
-def estimate_radius(numax, deltanu, temp_eff=None, scaling_relation=1):
-    """Estimates radius from nu max, delta nu, and effective temperature.
-
-    Uses scaling relations from Belkacem et al. 2011.
-
-    Parameters
-    ----------
-    numax : float
-        Nu max value in microhertz.
-    deltanu : float
-        Large frequency separation in microhertz.
-    temp : float
-        Effective temperature in Kelvin.
-
-    Returns
-    -------
-    radius : float
-        Radius of the target in solar units.
-    """
-    v_max, delta_nu, temp_eff = standardize_units(numax, deltanu, temp_eff)
-    # Scaling relation from Belkacem et al. 2011
-    radius = scaling_relation * v_max * (delta_nu ** -2) * (temp_eff ** .5)
-    return radius
-
-def estimate_mass(numax, deltanu, temp_eff=None, scaling_relation=1):
-    """Estimates mass from nu max, delta nu, and effective temperature.
-
-    Uses scaling relations from Kjeldsen & Bedding 1995.
-
-    Parameters
-    ----------
-    numax : float
-        Nu max value in microhertz.
-    deltanu : float
-        Large frequency separation in microhertz.
-    temp : float
-        Effective temperature in Kelvin.
-
-    Returns
-    -------
-    mass : float
-        mass of the target in solar units.
-    """
-    v_max, delta_nu, temp_eff = standardize_units(numax, deltanu, temp_eff)
-    #Scaling relation from Kjeldsen & Bedding 1995
-    mass = scaling_relation * (v_max ** 3) * (delta_nu ** -4) * (temp_eff ** 1.5)
-    return mass
-
-def estimate_mean_density(mass, radius):
-    """Estimates stellar mean density from the mass and radius.
-
-    Uses scaling relations from Ulrich 1986.
-
-    Parameters
-    ----------
-    mass : float
-        Mass in solar units.
-    radius : float
-        Radius in solar units.
-
-    Returns
-    -------
-    rho : float
-        Stellar mean density in solar units.
-    """
-    #Scaling relation from Ulrich 1986
-    rho = (3.0/(4*np.pi) * (mass / (radius ** 3))) ** .5
-    return np.square(rho)
-
-def stellar_params(numax, deltanu, temp):
-    """Returns radius, mass, and mean density from nu max, delta nu, and effective temperature.
-
-    This is a convenience function that allows users to retrieve all stellar parameters
-    with a single function call.
-
-    Parameters
-    ----------
-    numax : float
-        Nu max value in microhertz.
-    deltanu : float
-        Large frequency separation in microhertz.
-    temp : float
-        Effective temperature in Kelvin.
-
-    Returns
-    -------
-    m : float
-        Mass of the target in solar units.
-    r : float
-        Radius of the target in solar units.
-    rho : float
-        Mean stellar density of the target in solar units.
-    """
-    r = estimate_radius(numax, deltanu, temp)
-    m = estimate_mass(numax, deltanu, temp)
-    rho = estimate_mean_density(m, r)
-    return m, r, rho
->>>>>>> c8c9bf23
+        return ax